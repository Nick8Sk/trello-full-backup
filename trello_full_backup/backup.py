--- conflicted
+++ resolved
@@ -8,11 +8,8 @@
 import datetime
 import requests
 import json
-<<<<<<< HEAD
 import traceback
-=======
 import inflection
->>>>>>> f51e7515
 
 # Do not download files over 100 MB by default
 ATTACHMENT_BYTE_LIMIT = 100000000
@@ -179,19 +176,13 @@
         'member_fields=all&',
         'checklists=all&',
         'fields=all'
-<<<<<<< HEAD
     )))
     board_request.raise_for_status()
     board_details = board_request.json()
 
-    board_dir = sanitize_file_name(board_details['name'])
-=======
-    ))).json()
-    
     board_dir = get_name(tokenize,
                          board_details['name'],
                          board_details['id'])
->>>>>>> f51e7515
 
     mkdir(board_dir)
     
@@ -234,13 +225,9 @@
 
         # Enter list directory
         os.chdir(list_name)
-<<<<<<< HEAD
-        cards = lists[ls['id']]
-=======
         if symlinks:
             purge_symlinks()
-        cards = lists[ls['id']] if ls['id'] in lists else []
->>>>>>> f51e7515
+        cards = lists[ls['id']]
 
         for id_card, c in enumerate(cards):
             backup_card(id_card, c, args.attachment_size, tokenize, symlinks)
